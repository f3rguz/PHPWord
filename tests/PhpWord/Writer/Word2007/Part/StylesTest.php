<?php
/**
 * This file is part of PHPWord - A pure PHP library for reading and writing
 * word processing documents.
 *
 * PHPWord is free software distributed under the terms of the GNU Lesser
 * General Public License version 3 as published by the Free Software Foundation.
 *
 * For the full copyright and license information, please read the LICENSE
 * file that was distributed with this source code. For the full list of
 * contributors, visit https://github.com/PHPOffice/PHPWord/contributors.
 *
 * @link        https://github.com/PHPOffice/PHPWord
 * @copyright   2010-2016 PHPWord contributors
 * @license     http://www.gnu.org/licenses/lgpl.txt LGPL version 3
 */
namespace PhpOffice\PhpWord\Writer\Word2007\Part;

use PhpOffice\PhpWord\PhpWord;
use PhpOffice\PhpWord\SimpleType\Jc;
use PhpOffice\PhpWord\Style\Font;
use PhpOffice\PhpWord\Style\Paragraph;
use PhpOffice\PhpWord\TestHelperDOCX;
use PhpOffice\PhpWord\Writer\Word2007;

/**
 * Test class for PhpOffice\PhpWord\Writer\Word2007\Part\Styles
 *
 * @coversDefaultClass \PhpOffice\PhpWord\Writer\Word2007\Part\Styles
 * @runTestsInSeparateProcesses
 */
class StylesTest extends \PHPUnit_Framework_TestCase
{
    /**
     * Executed before each method of the class
     */
    public function tearDown()
    {
        TestHelperDOCX::clear();
    }

    /**
     * Test write styles
     */
    public function testWriteStyles()
    {
        $phpWord = new PhpWord();

        $pStyle = array('alignment' => Jc::BOTH);
        $pBase = array('basedOn' => 'Normal');
        $pNew = array('basedOn' => 'Base Style', 'next' => 'Normal');
        $rStyle = array('size' => 20);
        $tStyle = array('bgColor' => 'FF0000', 'cellMargin' => 120, 'borderSize' => 120);
        $firstRowStyle = array('bgColor' => '0000FF', 'borderSize' => 120, 'borderColor' => '00FF00');
        $phpWord->setDefaultParagraphStyle($pStyle);
        $phpWord->addParagraphStyle('Base Style', $pBase);
        $phpWord->addParagraphStyle('New Style', $pNew);
        $phpWord->addFontStyle('New Style', $rStyle, $pStyle);
        $phpWord->addTableStyle('Table Style', $tStyle, $firstRowStyle);
        $phpWord->addTitleStyle(1, $rStyle, $pStyle);
        $doc = TestHelperDOCX::getDocument($phpWord);

        $file = 'word/styles.xml';

        // Normal style generated?
        $path = '/w:styles/w:style[@w:styleId="Normal"]/w:name';
        $element = $doc->getElement($path, $file);
        $this->assertEquals('Normal', $element->getAttribute('w:val'));

        // Parent style referenced?
        $path = '/w:styles/w:style[@w:styleId="New Style"]/w:basedOn';
        $element = $doc->getElement($path, $file);
        $this->assertEquals('Base Style', $element->getAttribute('w:val'));

        // Next paragraph style correct?
        $path = '/w:styles/w:style[@w:styleId="New Style"]/w:next';
        $element = $doc->getElement($path, $file);
        $this->assertEquals('Normal', $element->getAttribute('w:val'));
    }

    public function testFontStyleBasedOn()
    {
        $phpWord = new PhpWord();

        $baseParagraphStyle = new Paragraph();
        $baseParagraphStyle->setAlignment(Jc::CENTER);
        $baseParagraphStyle = $phpWord->addParagraphStyle('BaseStyle', $baseParagraphStyle);
         
        $childFont = new Font();
        $childFont->setParagraph($baseParagraphStyle);
        $childFont->setSize(16);
        $childFont = $phpWord->addFontStyle('ChildFontStyle', $childFont);
         
        $otherFont = new Font();
        $otherFont->setSize(20);
        $otherFont = $phpWord->addFontStyle('OtherFontStyle', $otherFont);

        $doc = TestHelperDOCX::getDocument($phpWord);

        $file = 'word/styles.xml';

        // Normal style generated?
        $path = '/w:styles/w:style[@w:styleId="BaseStyle"]/w:name';
        $element = $doc->getElement($path, $file);
        $this->assertEquals('BaseStyle', $element->getAttribute('w:val'));

        // Font style with paragraph should have it's base style set to that paragraphs style name
        $path = '/w:styles/w:style[w:name/@w:val="ChildFontStyle"]/w:basedOn';
        $element = $doc->getElement($path, $file);
        $this->assertEquals('BaseStyle', $element->getAttribute('w:val'));

        // Font style without paragraph should not have a base style set
        $path = '/w:styles/w:style[w:name/@w:val="OtherFontStyle"]/w:basedOn';
        $element = $doc->getElement($path, $file);
        $this->assertNull($element);
    }

<<<<<<< HEAD
    function testFontStyleBasedOnOtherFontStyle() {
=======
    public function testFontStyleBasedOnOtherFontStyle()
    {
>>>>>>> 0beeb275
        $phpWord = new PhpWord();

        $styleGenerationP = new Paragraph();
        $styleGenerationP->setAlignment(Jc::BOTH);

        $styleGeneration = new Font();
        $styleGeneration->setParagraph($styleGenerationP);
        $styleGeneration->setSize(9.5);
        $phpWord->addFontStyle('Generation', $styleGeneration);

        $styleGenerationEteinteP = new Paragraph();
        $styleGenerationEteinteP->setBasedOn('Generation');

        $styleGenerationEteinte = new Font();
        $styleGenerationEteinte->setParagraph($styleGenerationEteinteP);
        $styleGenerationEteinte->setSize(8.5);
        $phpWord->addFontStyle('GeneratEteinte', $styleGenerationEteinte);
        
        $doc = TestHelperDOCX::getDocument($phpWord);

        $file = 'word/styles.xml';

        $path = '/w:styles/w:style[@w:styleId="GeneratEteinte"]/w:basedOn';
        $element = $doc->getElement($path, $file);
        $this->assertEquals('Generation', $element->getAttribute('w:val'));
    }
}<|MERGE_RESOLUTION|>--- conflicted
+++ resolved
@@ -115,12 +115,8 @@
         $this->assertNull($element);
     }
 
-<<<<<<< HEAD
-    function testFontStyleBasedOnOtherFontStyle() {
-=======
     public function testFontStyleBasedOnOtherFontStyle()
     {
->>>>>>> 0beeb275
         $phpWord = new PhpWord();
 
         $styleGenerationP = new Paragraph();
