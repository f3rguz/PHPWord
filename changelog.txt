**************************************************************************************
* PHPWord
*
* Copyright (c) 2011 - 2014 PHPWord
*
* This library is free software; you can redistribute it and/or
* modify it under the terms of the GNU Lesser General Public
* License as published by the Free Software Foundation; either
* version 2.1 of the License, or (at your option) any later version.
*
* This library is distributed in the hope that it will be useful,
* but WITHOUT ANY WARRANTY; without even the implied warranty of
* MERCHANTABILITY or FITNESS FOR A PARTICULAR PURPOSE. See the GNU
* Lesser General Public License for more details.
*
* You should have received a copy of the GNU Lesser General Public
* License along with this library; if not, write to the Free Software
* Foundation, Inc., 51 Franklin Street, Fifth Floor, Boston, MA 02110-1301 USA
*
* @copyright Copyright (c) 2011 - 2014 PHPWord (https://github.com/PHPOffice/PHPWord/)
* @license http://www.gnu.org/licenses/old-licenses/lgpl-2.1.txt LGPL
* @version ##VERSION##, ##DATE##
**************************************************************************************

<<<<<<< HEAD
Changes in branch for release 0.9.0 :
- QA:       (Progi1984)                         - Documentation
=======
Changes in branch for release 0.8.1 :
- Feature:  (bskrtich, gabrielbull)             - Added fallback for computers that do not have exif_imagetype
>>>>>>> 74566e38

Changes in branch for release 0.8.0 :
- Bugfix:   (gabrielbull)                       - Fixed bug with cell styling
- Bugfix:   (gabrielbull)                       - Fixed bug list items inside of cells
- Bugfix:   (SiebelsTim)      GH-51             - Adding a value that contains "&" in a template breaks it
- Bugfix:   (Progi1984)       GH-89             - Example in README.md is broken
- Feature:  (RomanSyroeshko)  GH-56 GH-57       - Template : Permit to save a template generated as a file (PHPWord_Template::saveAs())
- Feature:  (gabrielbull)                       - Word2007 : Support sections page numbering
- Feature:  (gabrielbull)                       - Word2007 : Added line height methods to mirror the line height settings in Word in the paragraph styling
- Feature:  (JillElaine)      GH-5              - Word2007 : Added support for page header & page footer height
- Feature:  (bskrtich)        GH-6 GH-66 GH-84  - General : Add ability to manage line breaks after image insertion
- Feature:  (RomanSyroeshko)  GH-52 GH-53 GH-85 - Template : Ability to limit number of replacements performed by setValue() method of Template class
- Feature:  (ivanlanin)       GH-48 GH-86       - Table row: Repeat as header row & allow row to break across pages
- Feature:  (ivanlanin)       GH-48 GH-86       - Table: Table width in percentage
- Feature:  (ivanlanin)       GH-48 GH-86       - Font: Superscript and subscript
- Feature:  (ivanlanin)       GH-48 GH-86       - Paragraph: Hanging paragraph
- Feature:  (ivanlanin)       GH-48 GH-86       - Section: Multicolumn and section break
- Feature:  (RomanSyroeshko)  GH-46 GH-47 GH-83 - Template : Ability to apply XSL style sheet to Template
- Feature:  (ivanlanin)       GH-87             - General: PHPWord_Shared_Font::pointSizeToTwips() converter
- Feature:  (ivanlanin)       GH-87             - Paragraph: Ability to define normal paragraph style with PHPWord::setNormalStyle()
- Feature:  (ivanlanin)       GH-87             - Paragraph: Ability to define parent style (basedOn) and style for following paragraph (next)
- Feature:  (jeroenmoors)     GH-44 GH-88       - Clone table rows on the fly when using a template document
- Feature:  (deds)            GH-16             - Initial addition of basic footnote support
- Feature:  (ivanlanin)       GH-92             - Paragraph: Ability to define paragraph pagination: widow control, keep next, keep lines, and page break before
- General:  (ivanlanin)       GH-93             - General: PHPWord_Style_Font refactoring
- General:  (ivanlanin)       GH-93             - Font: Use points instead of halfpoints internally. Conversion to halfpoints done during XML Writing.
- Bugfix:   (ivanlanin)       GH-94             - General: PHPWord_Shared_Drawing::centimetersToPixels() conversion
- Feature:  (ivanlanin)       GH-92             - Paragraph: setTabs() function
- Feature:  (ivanlanin)       GH-99             - General: Basic support for TextRun on ODT and RTF
- Feature:  (ivanlanin)       GH-104            - Reader: Basic Reader for Word2007
- Feature:  (bskrtich )       GH-109            - TextRun: Allow Text Break in Text Run
- Feature:  (jhfangying)      GH-111 GH-118     - General: Support for East Asian fontstyle
- Feature:  (gabrielbull)     GH-114            - Image: Use exif_imagetype to check image format instead of extension name
- Feature:  (bskrtich )       GH-103            - General: Setting for XMLWriter Compatibility option
- Feature:  (ivanlanin)       GH-122            - MemoryImage: Allow remote image when allow_url_open = on
- Bugfix:   (ivanlanin)       GH-125            - Footnote: Corrupt DOCX reported by MS Word when sections > 1 and not every sections have footnote
- Feature:  (ivanlanin)       GH-18             - TextBreak: Allow font and paragraph style for text break
- QA:       (Progi1984)                         - UnitTests

Changes in branch for release 0.7.0 :
- Bugfix:   (RomanSyroeshko)  GH-32             - "Warning: Invalid error type specified in ...\PHPWord.php on line 226" is thrown when the specified template file is not found
- Bugfix:   (RomanSyroeshko)  GH-34             - PHPWord_Shared_String.IsUTF8 returns FALSE for Cyrillic UTF-8 input
- Bugfix:   (RomanSyroeshko)  GH-38             - Temporary files naming logic in PHPWord_Template can lead to a collision
- Feature:  (Progi1984)       GH-1              - Implement RTF Writer
- Feature:  (Progi1984)       GH-2              - Implement ODT Writer
- Feature:  (kaystrobach)                       - Word2007 : Add rowspan and colspan to cells
- Feature:  (RLovelett)                         - Word2007 : Support for tab stops
- Feature:  (RLovelett)                         - Word2007 : Support Multiple headers
- Feature:  (gabrielbull)                       - Word2007 : Wrapping Styles to Images
- General:  (MarkBaker)                         - Add superscript/subscript styling in Excel2007 Writer
- General:  (deds)                              - add indentation support to paragraphs
- General:  (Progi1984)       GH-27             - Support for Composer
- General:  (Progi1984)                         - Basic CI with Travis
- General:  (Progi1984)                         - Added PHPWord_Exception and exception when could not copy the template
- General:  (Progi1984)                         - IMPROVED : Moved examples out of Classes directory
- General:  (Esmeraldo)       CP-49             - IMPROVED : Advanced string replace in setValue for Template
- Feature:  (gabrielbull)                       - Added support for image wrapping style<|MERGE_RESOLUTION|>--- conflicted
+++ resolved
@@ -22,13 +22,8 @@
 * @version ##VERSION##, ##DATE##
 **************************************************************************************
 
-<<<<<<< HEAD
-Changes in branch for release 0.9.0 :
-- QA:       (Progi1984)                         - Documentation
-=======
 Changes in branch for release 0.8.1 :
 - Feature:  (bskrtich, gabrielbull)             - Added fallback for computers that do not have exif_imagetype
->>>>>>> 74566e38
 
 Changes in branch for release 0.8.0 :
 - Bugfix:   (gabrielbull)                       - Fixed bug with cell styling
