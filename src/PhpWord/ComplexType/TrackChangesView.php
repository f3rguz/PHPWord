--- conflicted
+++ resolved
@@ -135,11 +135,7 @@
     /**
      * Set Display Formatting Revisions
      *
-<<<<<<< HEAD
-     * @param bool $formatting
-=======
-     * @param boolean|null $formatting
->>>>>>> 0beeb275
+     * @param bool|null $formatting
      *            Set to true to show formatting revisions
      */
     public function setFormatting($formatting = null)
