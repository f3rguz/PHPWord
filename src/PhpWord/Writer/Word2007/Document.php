<?php
/**
 * PHPWord
 *
 * @link        https://github.com/PHPOffice/PHPWord
 * @copyright   2014 PHPWord
 * @license     http://www.gnu.org/licenses/old-licenses/lgpl-2.1.txt LGPL
 */

namespace PhpOffice\PhpWord\Writer\Word2007;

use PhpOffice\PhpWord\PhpWord;
use PhpOffice\PhpWord\Section;
use PhpOffice\PhpWord\Section\Footnote;
use PhpOffice\PhpWord\Section\Image;
use PhpOffice\PhpWord\Section\Link;
use PhpOffice\PhpWord\Section\ListItem;
use PhpOffice\PhpWord\Section\Object;
use PhpOffice\PhpWord\Section\PageBreak;
use PhpOffice\PhpWord\Section\Table;
use PhpOffice\PhpWord\Section\Text;
use PhpOffice\PhpWord\Section\TextBreak;
use PhpOffice\PhpWord\Section\TextRun;
use PhpOffice\PhpWord\Section\Title;
use PhpOffice\PhpWord\Section\CheckBox;
use PhpOffice\PhpWord\Shared\XMLWriter;
use PhpOffice\PhpWord\Style\Font;
use PhpOffice\PhpWord\Style\Paragraph;
use PhpOffice\PhpWord\TOC;

/**
 * Word2007 document part writer
 */
class Document extends Base
{
    /**
     * Write word/document.xml
     *
     * @param PhpWord $phpWord
     */
    public function writeDocument(PhpWord $phpWord = null)
    {
        // Create XML writer
        $xmlWriter = $this->getXmlWriter();

        // XML header
        $xmlWriter->startDocument('1.0', 'UTF-8', 'yes');

        // w:document
        $xmlWriter->startElement('w:document');

        $xmlWriter->writeAttribute('xmlns:ve', 'http://schemas.openxmlformats.org/markup-compatibility/2006');
        $xmlWriter->writeAttribute('xmlns:o', 'urn:schemas-microsoft-com:office:office');
        $xmlWriter->writeAttribute('xmlns:r', 'http://schemas.openxmlformats.org/officeDocument/2006/relationships');
        $xmlWriter->writeAttribute('xmlns:m', 'http://schemas.openxmlformats.org/officeDocument/2006/math');
        $xmlWriter->writeAttribute('xmlns:v', 'urn:schemas-microsoft-com:vml');
        $xmlWriter->writeAttribute('xmlns:wp', 'http://schemas.openxmlformats.org/drawingml/2006/wordprocessingDrawing');
        $xmlWriter->writeAttribute('xmlns:w10', 'urn:schemas-microsoft-com:office:word');
        $xmlWriter->writeAttribute('xmlns:w', 'http://schemas.openxmlformats.org/wordprocessingml/2006/main');
        $xmlWriter->writeAttribute('xmlns:wne', 'http://schemas.microsoft.com/office/word/2006/wordml');

        $xmlWriter->startElement('w:body');

        $_sections = $phpWord->getSections();
        $countSections = count($_sections);
        $pSection = 0;

        if ($countSections > 0) {
            foreach ($_sections as $section) {
                $pSection++;

                $_elements = $section->getElements();
                foreach ($_elements as $element) {
                    if ($element instanceof Text) {
                        $this->writeText($xmlWriter, $element);
                    } elseif ($element instanceof TextRun) {
                        $this->writeTextRun($xmlWriter, $element);
                    } elseif ($element instanceof Link) {
                        $this->writeLink($xmlWriter, $element);
                    } elseif ($element instanceof Title) {
                        $this->writeTitle($xmlWriter, $element);
                    } elseif ($element instanceof TextBreak) {
                        $this->writeTextBreak($xmlWriter, $element);
                    } elseif ($element instanceof PageBreak) {
                        $this->writePageBreak($xmlWriter);
                    } elseif ($element instanceof Table) {
                        $this->writeTable($xmlWriter, $element);
                    } elseif ($element instanceof ListItem) {
                        $this->writeListItem($xmlWriter, $element);
                    } elseif ($element instanceof Image) {
                        $this->writeImage($xmlWriter, $element);
                    } elseif ($element instanceof Object) {
                        $this->writeObject($xmlWriter, $element);
                    } elseif ($element instanceof TOC) {
<<<<<<< HEAD
                        $this->writeTOC($xmlWriter);
=======
                        $this->_writeTOC($xmlWriter, $element);
>>>>>>> b7fd6231
                    } elseif ($element instanceof Footnote) {
                        $this->writeFootnote($xmlWriter, $element);
                    } elseif ($element instanceof CheckBox) {
                        $this->writeCheckBox($xmlWriter, $element);
                    }
                }

                if ($pSection == $countSections) {
                    $this->writeEndSection($xmlWriter, $section);
                } else {
                    $this->writeSection($xmlWriter, $section);
                }
            }
        }

        $xmlWriter->endElement(); // End w:body
        $xmlWriter->endElement(); // End w:document

        // Return
        return $xmlWriter->getData();
    }

    /**
     * Write begin section
     *
     * @param XMLWriter $xmlWriter
     * @param Section $section
     */
    private function writeSection(XMLWriter $xmlWriter, Section $section)
    {
        $xmlWriter->startElement('w:p');
        $xmlWriter->startElement('w:pPr');
        $this->writeEndSection($xmlWriter, $section, 3);
        $xmlWriter->endElement();
        $xmlWriter->endElement();
    }

    /**
     * Write end section
     *
     * @param XMLWriter $xmlWriter
     * @param Section $section
     */
    private function writeEndSection(XMLWriter $xmlWriter, Section $section)
    {
        $settings = $section->getSettings();
        $_headers = $section->getHeaders();
        $_footer = $section->getFooter();
        $pgSzW = $settings->getPageSizeW();
        $pgSzH = $settings->getPageSizeH();
        $orientation = $settings->getOrientation();

        $marginTop = $settings->getMarginTop();
        $marginLeft = $settings->getMarginLeft();
        $marginRight = $settings->getMarginRight();
        $marginBottom = $settings->getMarginBottom();

        $headerHeight = $settings->getHeaderHeight();
        $footerHeight = $settings->getFooterHeight();

        $borders = $settings->getBorderSize();

        $colsNum = $settings->getColsNum();
        $colsSpace = $settings->getColsSpace();
        $breakType = $settings->getBreakType();

        $xmlWriter->startElement('w:sectPr');

        foreach ($_headers as &$_header) {
            $rId = $_header->getRelationId();
            $xmlWriter->startElement('w:headerReference');
            $xmlWriter->writeAttribute('w:type', $_header->getType());
            $xmlWriter->writeAttribute('r:id', 'rId' . $rId);
            $xmlWriter->endElement();
        }

        if ($section->hasDifferentFirstPage()) {
            $xmlWriter->startElement('w:titlePg');
            $xmlWriter->endElement();
        }

        if (!is_null($breakType)) {
            $xmlWriter->startElement('w:type');
            $xmlWriter->writeAttribute('w:val', $breakType);
            $xmlWriter->endElement();
        }

        if (!is_null($_footer)) {
            $rId = $_footer->getRelationId();
            $xmlWriter->startElement('w:footerReference');
            $xmlWriter->writeAttribute('w:type', 'default');
            $xmlWriter->writeAttribute('r:id', 'rId' . $rId);
            $xmlWriter->endElement();
        }

        $xmlWriter->startElement('w:pgSz');
        $xmlWriter->writeAttribute('w:w', $pgSzW);
        $xmlWriter->writeAttribute('w:h', $pgSzH);

        if (!is_null($orientation) && strtolower($orientation) != 'portrait') {
            $xmlWriter->writeAttribute('w:orient', $orientation);
        }

        $xmlWriter->endElement();

        $xmlWriter->startElement('w:pgMar');
        $xmlWriter->writeAttribute('w:top', $marginTop);
        $xmlWriter->writeAttribute('w:right', $marginRight);
        $xmlWriter->writeAttribute('w:bottom', $marginBottom);
        $xmlWriter->writeAttribute('w:left', $marginLeft);
        $xmlWriter->writeAttribute('w:header', $headerHeight);
        $xmlWriter->writeAttribute('w:footer', $footerHeight);
        $xmlWriter->writeAttribute('w:gutter', '0');
        $xmlWriter->endElement();


        if (!is_null($borders[0]) || !is_null($borders[1]) || !is_null($borders[2]) || !is_null($borders[3])) {
            $borderColor = $settings->getBorderColor();

            $xmlWriter->startElement('w:pgBorders');
            $xmlWriter->writeAttribute('w:offsetFrom', 'page');

            if (!is_null($borders[0])) {
                $xmlWriter->startElement('w:top');
                $xmlWriter->writeAttribute('w:val', 'single');
                $xmlWriter->writeAttribute('w:sz', $borders[0]);
                $xmlWriter->writeAttribute('w:space', '24');
                $xmlWriter->writeAttribute('w:color', $borderColor[0]);
                $xmlWriter->endElement();
            }

            if (!is_null($borders[1])) {
                $xmlWriter->startElement('w:left');
                $xmlWriter->writeAttribute('w:val', 'single');
                $xmlWriter->writeAttribute('w:sz', $borders[1]);
                $xmlWriter->writeAttribute('w:space', '24');
                $xmlWriter->writeAttribute('w:color', $borderColor[1]);
                $xmlWriter->endElement();
            }

            if (!is_null($borders[2])) {
                $xmlWriter->startElement('w:right');
                $xmlWriter->writeAttribute('w:val', 'single');
                $xmlWriter->writeAttribute('w:sz', $borders[2]);
                $xmlWriter->writeAttribute('w:space', '24');
                $xmlWriter->writeAttribute('w:color', $borderColor[2]);
                $xmlWriter->endElement();
            }

            if (!is_null($borders[3])) {
                $xmlWriter->startElement('w:bottom');
                $xmlWriter->writeAttribute('w:val', 'single');
                $xmlWriter->writeAttribute('w:sz', $borders[3]);
                $xmlWriter->writeAttribute('w:space', '24');
                $xmlWriter->writeAttribute('w:color', $borderColor[3]);
                $xmlWriter->endElement();
            }
            $xmlWriter->endElement();
        }

        // Page numbering
        if (null !== $settings->getPageNumberingStart()) {
            $xmlWriter->startElement('w:pgNumType');
            $xmlWriter->writeAttribute('w:start', $section->getSettings()->getPageNumberingStart());
            $xmlWriter->endElement();
        }

        $xmlWriter->startElement('w:cols');
        $xmlWriter->writeAttribute('w:num', $colsNum);
        $xmlWriter->writeAttribute('w:space', $colsSpace);
        $xmlWriter->endElement();


        $xmlWriter->endElement();
    }

    /**
     * Write page break element
     *
     * @param XMLWriter $xmlWriter
     */
    private function writePageBreak(XMLWriter $xmlWriter)
    {
        $xmlWriter->startElement('w:p');
        $xmlWriter->startElement('w:r');
        $xmlWriter->startElement('w:br');
        $xmlWriter->writeAttribute('w:type', 'page');
        $xmlWriter->endElement();
        $xmlWriter->endElement();
        $xmlWriter->endElement();
    }

    /**
     * Write TOC element
     *
<<<<<<< HEAD
     * @param XMLWriter $xmlWriter
     */
    private function writeTOC(XMLWriter $xmlWriter)
=======
     * @param PhpOffice\PhpWord\Shared\XMLWriter $xmlWriter
     * @param PhpOffice\PhpWord\TOC $toc
     */
    private function _writeTOC(XMLWriter $xmlWriter, TOC $toc)
>>>>>>> b7fd6231
    {
        $titles = $toc->getTitles();
        $styleFont = $toc->getStyleFont();

        $styleTOC = $toc->getStyleTOC();
        $fIndent = $styleTOC->getIndent();
        $tabLeader = $styleTOC->getTabLeader();
        $tabPos = $styleTOC->getTabPos();
        
        $maxDepth = $toc->getMaxDepth();
        $minDepth = $toc->getMinDepth();

        $isObject = ($styleFont instanceof Font) ? true : false;

        for ($i = 0; $i < count($titles); $i++) {
            $title = $titles[$i];
            $indent = ($title['depth'] - 1) * $fIndent;

            $xmlWriter->startElement('w:p');

            $xmlWriter->startElement('w:pPr');

            if ($isObject && !is_null($styleFont->getParagraphStyle())) {
                $this->writeParagraphStyle($xmlWriter, $styleFont->getParagraphStyle());
            }

            if ($indent > 0) {
                $xmlWriter->startElement('w:ind');
                $xmlWriter->writeAttribute('w:left', $indent);
                $xmlWriter->endElement();
            }

            if (!empty($styleFont) && !$isObject) {
                $xmlWriter->startElement('w:pPr');
                $xmlWriter->startElement('w:pStyle');
                $xmlWriter->writeAttribute('w:val', $styleFont);
                $xmlWriter->endElement();
                $xmlWriter->endElement();
            }

            $xmlWriter->startElement('w:tabs');
            $xmlWriter->startElement('w:tab');
            $xmlWriter->writeAttribute('w:val', 'right');
            if (!empty($tabLeader)) {
                $xmlWriter->writeAttribute('w:leader', $tabLeader);
            }
            $xmlWriter->writeAttribute('w:pos', $tabPos);
            $xmlWriter->endElement();
            $xmlWriter->endElement();

            $xmlWriter->endElement(); // w:pPr


            if ($i == 0) {
                $xmlWriter->startElement('w:r');
                $xmlWriter->startElement('w:fldChar');
                $xmlWriter->writeAttribute('w:fldCharType', 'begin');
                $xmlWriter->endElement();
                $xmlWriter->endElement();

                $xmlWriter->startElement('w:r');
                $xmlWriter->startElement('w:instrText');
                $xmlWriter->writeAttribute('xml:space', 'preserve');
                $xmlWriter->writeRaw('TOC \o "'.$minDepth.'-'.$maxDepth.'" \h \z \u');
                $xmlWriter->endElement();
                $xmlWriter->endElement();

                $xmlWriter->startElement('w:r');
                $xmlWriter->startElement('w:fldChar');
                $xmlWriter->writeAttribute('w:fldCharType', 'separate');
                $xmlWriter->endElement();
                $xmlWriter->endElement();
            }

            $xmlWriter->startElement('w:hyperlink');
            $xmlWriter->writeAttribute('w:anchor', $title['anchor']);
            $xmlWriter->writeAttribute('w:history', '1');

            $xmlWriter->startElement('w:r');

            if ($isObject) {
                $this->writeFontStyle($xmlWriter, $styleFont);
            }

            $xmlWriter->startElement('w:t');
            $xmlWriter->writeRaw($title['text']);
            $xmlWriter->endElement();
            $xmlWriter->endElement();

            $xmlWriter->startElement('w:r');
            $xmlWriter->writeElement('w:tab', null);
            $xmlWriter->endElement();

            $xmlWriter->startElement('w:r');
            $xmlWriter->startElement('w:fldChar');
            $xmlWriter->writeAttribute('w:fldCharType', 'begin');
            $xmlWriter->endElement();
            $xmlWriter->endElement();

            $xmlWriter->startElement('w:r');
            $xmlWriter->startElement('w:instrText');
            $xmlWriter->writeAttribute('xml:space', 'preserve');
            $xmlWriter->writeRaw('PAGEREF ' . $title['anchor'] . ' \h');
            $xmlWriter->endElement();
            $xmlWriter->endElement();

            $xmlWriter->startElement('w:r');
            $xmlWriter->startElement('w:fldChar');
            $xmlWriter->writeAttribute('w:fldCharType', 'end');
            $xmlWriter->endElement();
            $xmlWriter->endElement();

            $xmlWriter->endElement(); // w:hyperlink

            $xmlWriter->endElement(); // w:p
        }

        $xmlWriter->startElement('w:p');
        $xmlWriter->startElement('w:r');
        $xmlWriter->startElement('w:fldChar');
        $xmlWriter->writeAttribute('w:fldCharType', 'end');
        $xmlWriter->endElement();
        $xmlWriter->endElement();
        $xmlWriter->endElement();
    }
}<|MERGE_RESOLUTION|>--- conflicted
+++ resolved
@@ -92,11 +92,7 @@
                     } elseif ($element instanceof Object) {
                         $this->writeObject($xmlWriter, $element);
                     } elseif ($element instanceof TOC) {
-<<<<<<< HEAD
-                        $this->writeTOC($xmlWriter);
-=======
-                        $this->_writeTOC($xmlWriter, $element);
->>>>>>> b7fd6231
+                        $this->writeTOC($xmlWriter, $element);
                     } elseif ($element instanceof Footnote) {
                         $this->writeFootnote($xmlWriter, $element);
                     } elseif ($element instanceof CheckBox) {
@@ -292,27 +288,19 @@
     /**
      * Write TOC element
      *
-<<<<<<< HEAD
      * @param XMLWriter $xmlWriter
+     * @param TOC $toc
      */
-    private function writeTOC(XMLWriter $xmlWriter)
-=======
-     * @param PhpOffice\PhpWord\Shared\XMLWriter $xmlWriter
-     * @param PhpOffice\PhpWord\TOC $toc
-     */
-    private function _writeTOC(XMLWriter $xmlWriter, TOC $toc)
->>>>>>> b7fd6231
+    private function writeTOC(XMLWriter $xmlWriter, TOC $toc)
     {
         $titles = $toc->getTitles();
         $styleFont = $toc->getStyleFont();
-
         $styleTOC = $toc->getStyleTOC();
+        $maxDepth = $toc->getMaxDepth();
+        $minDepth = $toc->getMinDepth();
         $fIndent = $styleTOC->getIndent();
         $tabLeader = $styleTOC->getTabLeader();
         $tabPos = $styleTOC->getTabPos();
-        
-        $maxDepth = $toc->getMaxDepth();
-        $minDepth = $toc->getMinDepth();
 
         $isObject = ($styleFont instanceof Font) ? true : false;
 
@@ -365,7 +353,7 @@
                 $xmlWriter->startElement('w:r');
                 $xmlWriter->startElement('w:instrText');
                 $xmlWriter->writeAttribute('xml:space', 'preserve');
-                $xmlWriter->writeRaw('TOC \o "'.$minDepth.'-'.$maxDepth.'" \h \z \u');
+                $xmlWriter->writeRaw('TOC \o "' . $minDepth . '-' . $maxDepth . '" \h \z \u');
                 $xmlWriter->endElement();
                 $xmlWriter->endElement();
 
