--- conflicted
+++ resolved
@@ -134,10 +134,6 @@
             }
 
             $this->xmlWriter->writeElementBlock('w:commentRangeStart', array('w:id' => $comment->getElementId()));
-<<<<<<< HEAD
-
-=======
->>>>>>> 0beeb275
         }
     }
 
